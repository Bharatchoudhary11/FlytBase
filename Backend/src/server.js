--- conflicted
+++ resolved
@@ -15,14 +15,14 @@
 app.use(express.json());
 
 // Routes
-<<<<<<< HEAD
+
 const createMissionsRouter = require('./routes/missions');
 const createDronesRouter = require('./routes/drones');
 
 app.use('/missions', createMissionsRouter(io));
 app.use('/drones', createDronesRouter(io));
 
-=======
+
 const missionsRouter = require('./routes/missions');
 
 const createDronesRouter = require('./routes/drones');
@@ -31,7 +31,7 @@
 app.use('/drones', createDronesRouter(io));
 
 
->>>>>>> effa92ce
+
 // Basic route to check server
 app.get("/", (req, res) => {
   res.send("Drone Survey Management System Backend");
