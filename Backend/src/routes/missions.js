--- conflicted
+++ resolved
@@ -38,11 +38,11 @@
       sensors
     } = req.body;
 
-<<<<<<< HEAD
+
     if (!orgId || !name || !area || !altitude || !pattern) {
-=======
+
     if (!orgId || !name || !area || !altitude || !pattern || !dataFrequency) {
->>>>>>> da6b5254
+
       return res.status(400).json({ error: 'Missing required fields' });
     }
     if (
@@ -51,14 +51,14 @@
     ) {
       return res.status(400).json({ error: 'Area must be a GeoJSON Polygon' });
     }
-<<<<<<< HEAD
+
     if (
       dataFrequency !== undefined &&
       (typeof dataFrequency !== 'number' || dataFrequency <= 0)
     ) {
-=======
+
     if (typeof dataFrequency !== 'number' || dataFrequency <= 0) {
->>>>>>> da6b5254
+
       return res
         .status(400)
         .json({ error: 'dataFrequency must be a positive number' });
@@ -91,11 +91,11 @@
       altitude,
       pattern,
       overlap,
-<<<<<<< HEAD
+
       dataFrequency: dataFrequency || 1,
-=======
+
       dataFrequency,
->>>>>>> da6b5254
+
       sensors: sensors || [],
       status: 'planned',
       waypoints,
