# FlyBase

## Overview
Drones are revolutionizing how companies inspect, monitor, and map their facilities, offering faster, safer, and more efficient alternatives to traditional methods. This platform enables large organizations to plan, manage, and monitor autonomous drone surveys across multiple global sites.

The system focuses on mission management, real-time monitoring, fleet coordination, and survey reporting. Data capture features such as live video or 3D map generation are outside the scope.

## Project Scope
This project handles mission management and reporting aspects of drone operations:

- **Mission Planning and Configuration**: Define survey areas, configure flight paths and altitudes, and set data collection parameters.
- **Fleet Visualisation and Management**: Display drone inventory, show real-time status, and track battery levels.
- **Real-time Mission Monitoring**: Visualize flight paths, track mission progress, and allow mission control actions like pause, resume, or abort.
- **Survey Reporting and Analytics**: Present survey summaries, individual flight statistics, and organization-wide analytics.

## Technical Considerations
- Scales to multiple concurrent missions across different locations.
- Supports advanced mission patterns such as crosshatch and perimeter.
- Allows mission-specific parameters like flight altitude and overlap percentage for comprehensive coverage.

## API Notes
### Mission Creation
`POST /missions` accepts the following fields:
- `orgId`, `name`, `area` (GeoJSON Polygon), `altitude`, `pattern`, `overlap`
<<<<<<< HEAD
- `dataFrequency` &ndash; optional data collection frequency in hertz (defaults to `1`)
=======
- `dataFrequency` &ndash; data collection frequency in hertz
>>>>>>> da6b5254
- `sensors` &ndash; optional array of sensor identifiers to activate during the mission

At FlytBase, we prioritize high-quality, reliable features over superficial coverage. Focus on thoughtful design and engineering to deliver well-crafted solutions.<|MERGE_RESOLUTION|>--- conflicted
+++ resolved
@@ -22,11 +22,11 @@
 ### Mission Creation
 `POST /missions` accepts the following fields:
 - `orgId`, `name`, `area` (GeoJSON Polygon), `altitude`, `pattern`, `overlap`
-<<<<<<< HEAD
+
 - `dataFrequency` &ndash; optional data collection frequency in hertz (defaults to `1`)
-=======
+
 - `dataFrequency` &ndash; data collection frequency in hertz
->>>>>>> da6b5254
+
 - `sensors` &ndash; optional array of sensor identifiers to activate during the mission
 
 At FlytBase, we prioritize high-quality, reliable features over superficial coverage. Focus on thoughtful design and engineering to deliver well-crafted solutions.