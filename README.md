--- conflicted
+++ resolved
@@ -22,11 +22,11 @@
 ### Mission Creation
 `POST /missions` accepts the following fields:
 - `orgId`, `name`, `area` (GeoJSON Polygon or Square), `altitude`, `pattern`, `overlap`
-<<<<<<< HEAD
+codex/fix-area-to-be-a-geojson-polygon-hiwh4i
 - The `area.coordinates` field may be provided either as a GeoJSON ring (`[[[lng,lat],...]]`) or as a flat array of `[lng,lat]` pairs. The backend will close the polygon automatically if the final point is omitted.
-=======
+
 - The `area.coordinates` field may be provided either as a GeoJSON ring (`[[[lng,lat],...]]`) or as a flat array of `[lng,lat]` pairs
->>>>>>> e8a2e5ec
+
 - `dataFrequency` &ndash; optional data collection frequency in hertz (defaults to `1`)
 - `sensors` &ndash; optional array of sensor identifiers to activate during the mission
 
